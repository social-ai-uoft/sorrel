"""
Implicit Quantile Network Implementation.

The IQN learns an estimate of the entire distribution of possible rewards (Q-values) for taking
some action.

Source code is based on Dittert, Sebastian. "Implicit Quantile Networks (IQN) for Distributional
Reinforcement Learning and Extensions." https://github.com/BY571/IQN. (2020).

Structure:

IQN
 - calc_cos: calculate the cos values
 - forward: input pass through linear layer, get modified by cos values, pass through NOISY linear layer, and calculate output based on value and advantage
 - get_qvalues: set action probabilities as the mean of the quantiles

ReplayBuffer
 - add: add new experience to memory (multistep return is disabled for now)
 - sample: sample a batch of experiences from memory

iRainbowModel (contains two IQN networks; one for local and one for target)
 - take_action: standard epsilon greedy action selection
 - train_step: train the model using quantile huber loss from IQN
 - soft_update: set weights of target network to be a mixture of weights from local and target network
 - transfer_memories: transfer memories from the agent to the model
"""

# ------------------------ #
# region: Imports          #
# ------------------------ #

# Import base packages
import random
from typing import Sequence

import numpy as np
import torch
import torch.nn as nn
import torch.optim as optim
from torch.nn.utils import clip_grad_norm_

from sorrel.buffers import ClaasyReplayBuffer as Buffer
# Import sorrel-specific packages
from sorrel.models.layers import NoisyLinear
from sorrel.models.pytorch.pytorch_base import DoublePyTorchModel
<<<<<<< HEAD
=======
from sorrel.buffers import Buffer
>>>>>>> 226e599e

# ------------------------ #
# endregion                #
# ------------------------ #


class IQN(nn.Module):
    """The IQN Q-network."""

    def __init__(
        self,
        input_size: Sequence[int],
        action_space: int,
        layer_size: int,
        seed: int,
        n_quantiles: int,
        num_frames: int = 5,
        device: str | torch.device = "cpu",
    ) -> None:

        super().__init__()
        self.seed = torch.manual_seed(seed)
        self.input_shape = np.array(input_size)
        self.state_dim = len(self.input_shape)
        self.action_space = action_space
        self.n_quantiles = n_quantiles
        self.n_cos = 64
        self.layer_size = layer_size
        self.pis = (
            torch.FloatTensor([np.pi * i for i in range(1, self.n_cos + 1)])
            .view(1, 1, self.n_cos)
            .to(device)
        )
        self.device = device

        # Network architecture
        self.head1 = nn.Linear(num_frames * self.input_shape.prod(), layer_size)

        self.cos_embedding = nn.Linear(self.n_cos, layer_size)
        self.ff_1 = NoisyLinear(layer_size, layer_size)
        self.cos_layer_out = layer_size

        self.advantage: torch.Tensor = NoisyLinear(layer_size, action_space)
        self.value: torch.Tensor = NoisyLinear(layer_size, 1)

    def calc_cos(self, batch_size, n_tau=8) -> tuple[torch.Tensor]:
        """
        Calculating the cosinus values depending on the number of tau samples
        """
        taus = (
            torch.rand(batch_size, n_tau).unsqueeze(-1).to(self.device)
        )  # (batch_size, n_tau, 1)  .to(self.device)
        cos = torch.cos(taus * self.pis)

        assert cos.shape == (batch_size, n_tau, self.n_cos), "cos shape is incorrect"
        return cos, taus

    def forward(
        self, input: torch.Tensor, num_tau=8
    ) -> tuple[torch.Tensor, torch.Tensor]:
        """
        Quantile Calculation depending on the number of tau

        Return:
        quantiles [ shape of (batch_size, num_tau, action_space)]
        taus [shape of ((batch_size, num_tau, 1))]
        """
        # Add noise to the input
        eps = 0.01
        noise = torch.rand_like(input) * eps
        input = input / 255.0
        input = input + noise

        # Flatten the input from [1, N, 7, 9, 9] to [1, N * 7 * 9 * 9]
        # batch_size, timesteps, C, H, W = input.size()
        # c_out = input.view(batch_size * timesteps, C, H, W)
        # r_in = c_out.view(batch_size, -1)

        batch_size = input.size()[0]
        r_in = input.view(batch_size, -1)

        # Pass input through linear layer and activation function ([1, 250])
        x = self.head1(r_in)
        x = torch.relu(x)

        # Calculate cos values
        cos, taus = self.calc_cos(
            batch_size, num_tau
        )  # cos.shape = (batch, num_tau, layer_size)
        cos = cos.view(batch_size * num_tau, self.n_cos)  # (1 * 12, 64)

        # Pass cos through linear layer and activation function
        cos = self.cos_embedding(cos)
        cos = torch.relu(cos)
        cos_x = cos.view(
            batch_size, num_tau, self.cos_layer_out
        )  # cos_x.shape = (batch, num_tau, layer_size)

        # x has shape (batch, layer_size) for multiplication –> reshape to (batch, 1, layer)
        x = (x.unsqueeze(1) * cos_x).view(batch_size * num_tau, self.cos_layer_out)

        # Pass input through NOISY linear layer and activation function ([1, 250])
        x = self.ff_1(x)
        x = torch.relu(x)

        # Calculate output based on value and advantage
        advantage = self.advantage(x)
        value = self.value(x)
        out = value + advantage - advantage.mean(dim=1, keepdim=True)

        return out.view(batch_size, num_tau, self.action_space), taus

    def get_qvalues(self, inputs):
        quantiles, _ = self.forward(inputs, self.n_quantiles)
        actions = quantiles.mean(dim=1)
        return actions


class iRainbowModel(DoublePyTorchModel):
    """Interacts with and learns from the environment."""

    def __init__(
        # Base ANN parameters
        self,
        input_size: Sequence[int],
        action_space: int,
        layer_size: int,
        epsilon: float,
        device: str | torch.device,
        seed: int,
        # iRainbow parameters
        num_frames: int,
        n_step: int,
        sync_freq: int,
        model_update_freq: int,
        BATCH_SIZE: int,
        memory_size: int,
        LR: float,
        TAU: float,
        GAMMA: float,
        N: int,
    ):
        """
        Initialize an iRainbow model.

        Params
        ======
            input_size (ArrayLike): The dimension of each state. \n
            action_space (int): The number of possible actions. \n
            layer_size (int): The size of the hidden layer. \n
            epsilon (float): Epsilon-greedy action value. \n
            device (str | torch.device): Device used for the compute. \n
            seed (int): Random seed value for replication. \n
            num_frames (int): Number of timesteps for the state input. \n
            BATCH_SIZE (int): The zize of the training batch. \n
            memory_size (int): The size of the replay memory. \n
            GAMMA (float): Discount factor \n
            LR (float): Learning rate \n
            TAU (float): Network weight soft update rate \n
            N (int): Number of quantiles

        """

        # Initialize base ANN parameters
        super().__init__(input_size, action_space, layer_size, epsilon, device, seed)

        # iRainbow-specific parameters
        self.num_frames = num_frames
        self.TAU = TAU
        self.N = N
        self.GAMMA = GAMMA
        self.BATCH_SIZE = BATCH_SIZE
        self.n_step = n_step
        self.sync_freq = sync_freq
        self.model_update_freq = model_update_freq

        # IQN-Network
        self.qnetwork_local = IQN(
            input_size,
            action_space,
            layer_size,
            seed,
            N,
            num_frames,
            device=device,
        ).to(device)
        self.qnetwork_target = IQN(
            input_size,
            action_space,
            layer_size,
            seed,
            N,
            num_frames,
            device=device,
        ).to(device)

        # Aliases for saving to disk
        self.models = {"local": self.qnetwork_local, "target": self.qnetwork_target}
        self.optimizer = optim.Adam(self.qnetwork_local.parameters(), lr=LR)

        # Memory buffer
        self.memory = Buffer(
            capacity=memory_size, obs_shape=(np.array(self.input_size).prod(),)
        )

    def __str__(self):
        return f"iRainbowModel(input_size={np.array(self.input_size).prod() * self.num_frames},action_space={self.action_space})"

    def take_action(self, state: np.ndarray) -> int:
        """Returns actions for given state as per current policy.

        Params
        ======
            state (array_like): current state

        """
        # Epsilon-greedy action selection
        if random.random() > self.epsilon:
            state = np.array(state)
            state = torch.from_numpy(state).float().to(self.device)

            self.qnetwork_local.eval()
            with torch.no_grad():
                action_values = self.qnetwork_local.get_qvalues(state)  # .mean(0)
            self.qnetwork_local.train()
            action = np.argmax(action_values.cpu().data.numpy(), axis=1)
            return action[0]
        else:

            action = random.choices(np.arange(self.action_space), k=1)
            return action[0]

    def train_step(self) -> torch.Tensor:
        """Update value parameters using given batch of experience tuples.
        Note that the training loop CANNOT be named `train()` or training()`
        as this conflicts with `nn.Module` superclass functions.

        Params
        ======
            experiences (Tuple[torch.Tensor]): tuple of (s, a, r, s', done) tuples \n
            gamma (float): discount factor
        """
        loss = torch.tensor(0.0)
        self.optimizer.zero_grad()

        if len(self.memory) > self.BATCH_SIZE:

            states, actions, rewards, next_states, dones, valid = self.memory.sample(
                batch_size=self.BATCH_SIZE, stacked_frames=self.num_frames
            )

            # Get max predicted Q values (for next states) from target model
            Q_targets_next, _ = self.qnetwork_target(next_states, self.N)
            Q_targets_next: torch.Tensor = Q_targets_next.detach().cpu()
            action_indx = torch.argmax(Q_targets_next.mean(dim=1), dim=1, keepdim=True)
            Q_targets_next = Q_targets_next.gather(
                2, action_indx.unsqueeze(-1).expand(self.BATCH_SIZE, self.N, 1)
            ).transpose(1, 2)

            # Compute Q targets for current states
            Q_targets = rewards.unsqueeze(-1) + (
                self.GAMMA**self.n_step
                * Q_targets_next.to(self.device)
                * (1.0 - dones.unsqueeze(-1))
            )

            # Get expected Q values from local model
            Q_expected, taus = self.qnetwork_local(states, self.N)
            Q_expected: torch.Tensor = Q_expected.gather(
                2, actions.unsqueeze(-1).expand(self.BATCH_SIZE, self.N, 1)
            )

            # Quantile Huber loss
            td_error = Q_targets - Q_expected
            assert td_error.shape == (
                self.BATCH_SIZE,
                self.N,
                self.N,
            ), "wrong td error shape"
            huber_l = calculate_huber_loss(td_error, 1.0)
            # Zero out loss on invalid actions (when you clip past the end of an episode)
            huber_l = huber_l * valid.unsqueeze(-1)

            quantil_l: torch.Tensor = (
                abs(taus - (td_error.detach() < 0).float()) * huber_l / 1.0
            )

            loss: torch.Tensor = quantil_l.sum(dim=1).mean(
                dim=1
            )  # , keepdim=True if per weights get multipl
            loss = loss.mean()

            # Minimize the loss
            loss.backward()
            clip_grad_norm_(self.qnetwork_local.parameters(), 1)
            self.optimizer.step()

            # ------------------- update target network ------------------- #
            self.soft_update()

        return loss

    def soft_update(self) -> None:
        """Soft update model parameters.
        θ_target = τ*θ_local + (1 - τ)*θ_target
        Params
        ======
            local_model (PyTorch model): weights will be copied from \n
            target_model (PyTorch model): weights will be copied to \n
            tau (float): interpolation parameter
        """
        for target_param, local_param in zip(
            self.qnetwork_target.parameters(), self.qnetwork_local.parameters()
        ):
            target_param.data.copy_(
                self.TAU * local_param.data + (1.0 - self.TAU) * target_param.data
            )

    def start_epoch_action(self, **kwargs) -> None:
        """
        Model actions before agent takes an action.

        Parameters:
            **kwargs: All local variables are passed into the model
        """
        if kwargs["epoch"] % self.sync_freq == 0:
            self.qnetwork_target.load_state_dict(self.qnetwork_local.state_dict())

    def end_epoch_action(self, **kwargs) -> None:
        """
        Model actions computed after each agent takes an action.

        Parameters:
            **kwargs: All local variables are passed into the model
        """
        if kwargs["epoch"] > 200 and kwargs["epoch"] % self.model_update_freq == 0:
            kwargs["loss"] = self.train_step()
            if "game_vars" in kwargs:
                kwargs["game_vars"].losses.append(kwargs["loss"])
            else:
                kwargs["losses"] += kwargs["loss"]


def calculate_huber_loss(td_errors, k=1.0) -> torch.Tensor:
    """
    Calculate huber loss element-wisely depending on kappa k.
    """
    loss = torch.where(
        td_errors.abs() <= k, 0.5 * td_errors.pow(2), k * (td_errors.abs() - 0.5 * k)
    )
    return loss<|MERGE_RESOLUTION|>--- conflicted
+++ resolved
@@ -39,14 +39,10 @@
 import torch.optim as optim
 from torch.nn.utils import clip_grad_norm_
 
-from sorrel.buffers import ClaasyReplayBuffer as Buffer
+from sorrel.buffers import Buffer
 # Import sorrel-specific packages
 from sorrel.models.layers import NoisyLinear
 from sorrel.models.pytorch.pytorch_base import DoublePyTorchModel
-<<<<<<< HEAD
-=======
-from sorrel.buffers import Buffer
->>>>>>> 226e599e
 
 # ------------------------ #
 # endregion                #
