--- conflicted
+++ resolved
@@ -4,7 +4,6 @@
 from sorrel.examples.leakyemotions.entities import EmptyEntity
 from sorrel.examples.leakyemotions.env import LeakyEmotionsEnv
 from sorrel.examples.leakyemotions.world import LeakyEmotionsWorld
-from sorrel.utils.logging import TensorboardLogger
 
 from sorrel.utils.logging import TensorboardLogger
 
@@ -37,17 +36,9 @@
     # construct the environment
     experiment = LeakyEmotionsEnv(env, config)
     # run the experiment with default parameters
-<<<<<<< HEAD
     experiment.run_experiment(logger=TensorboardLogger(
         max_epochs=config.experiment.epochs,
         log_dir=f'./data/tensorboard/{datetime.now().strftime("%d%m%Y-%H%M%S")}/'
     ))
-=======
-    experiment.run_experiment(
-        logger=TensorboardLogger(
-            max_epochs = config.experiment.epochs,
-            log_dir='./data/tensorboard')
-    )
->>>>>>> e45dcaa0
 
 # end main