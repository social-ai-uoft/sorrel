class ActionSpec:
    """A class that specifies the possible actions that can be taken by an agent.

    Attributes:
      - n_actions: The number of actions
      - actions: A dictionary matching integers from the model output with the action to be taken.
    """

    n_actions: int
    actions: dict[int, str]

    def __init__(self, actions: list[str]):  # e.g., ["up", "down", "left", "right"]

        self.n_actions = len(actions)
        self.actions = {
            k: v for k, v in zip([i for i in range(self.n_actions)], actions)
        }

    def get_readable_action(self, action: int) -> str:
        """Return a human-readable action from a model output integer.

        Args:
          action: The model action.

        Return:
          str: The human-readable action.
        """
        if isinstance(action, tuple):
<<<<<<< HEAD
            action = int(action[0].numpy().squeeze())
=======
            action = int(action[0].detach().cpu().numpy().squeeze())
>>>>>>> e45dcaa0
        return self.actions[action]<|MERGE_RESOLUTION|>--- conflicted
+++ resolved
@@ -26,9 +26,5 @@
           str: The human-readable action.
         """
         if isinstance(action, tuple):
-<<<<<<< HEAD
-            action = int(action[0].numpy().squeeze())
-=======
             action = int(action[0].detach().cpu().numpy().squeeze())
->>>>>>> e45dcaa0
         return self.actions[action]