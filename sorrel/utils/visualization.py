--- conflicted
+++ resolved
@@ -191,15 +191,9 @@
         folder: The path to save the gif to
     """
     if not os.path.exists(folder):
-<<<<<<< HEAD
-        print(f"Directory {folder} does not exist. Creating directory...")
-        os.mkdir(folder)
-    path = folder + filename + ".gif"
-=======
         print(f"Directory {folder} does not exist; creating directory.")
     Path(folder).mkdir(parents=True, exist_ok=True)
     path = os.path.join(folder, filename + ".gif")
->>>>>>> 2d8974ef
 
     frames[0].save(
         os.path.expanduser(path),
