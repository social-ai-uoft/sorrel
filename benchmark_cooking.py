--- conflicted
+++ resolved
@@ -11,7 +11,6 @@
 
     # Construct command
     # Note: Cooking uses hydra, so we pass args differently
-    # Use + prefix to add new keys not in config struct
     cmd = [
         "poetry",
         "run",
@@ -19,13 +18,8 @@
         "sorrel/examples/cooking/main.py",
         f"experiment.epochs={epochs}",
         f"experiment.record_period=10",
-<<<<<<< HEAD
-        f"+simultaneous_moves={simultaneous}",
-        f"+async_training={async_training}"
-=======
         f"simultaneous_moves={simultaneous}",
         f"async_training={async_training}",
->>>>>>> 351eab41
     ]
 
     start_time = time.time()
