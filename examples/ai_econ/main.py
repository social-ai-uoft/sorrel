--- conflicted
+++ resolved
@@ -39,11 +39,7 @@
         log_dir = './data/tensorboard/'
         if not path.exists(log_dir):
             mkdir(log_dir)
-<<<<<<< HEAD
-        log_dir += f'{datetime.now().strftime("%Y%m%d-%H%M")}/'
-=======
         log_dir += f'{datetime.now().strftime("%Y%m%d-%H%M%S")}/'
->>>>>>> 78ffa860
         writer = SummaryWriter(
             log_dir=log_dir
         )
