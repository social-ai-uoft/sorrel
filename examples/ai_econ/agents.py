"""Agent classes for the AI Economist task. Includes the resource collectors and the market deciders."""

import numpy as np

from sorrel.action.action_spec import ActionSpec
from sorrel.agents import Agent
from sorrel.config import Cfg
from sorrel.environments import GridworldEnv
from sorrel.entities import Entity
from sorrel.models.base_model import SorrelModel
from sorrel.observation.observation_spec import ObservationSpec, OneHotObservationSpec

from examples.ai_econ.entities import EmptyEntity


class EconEnvObsSpec(OneHotObservationSpec):

    def observe(
        self,
        env: GridworldEnv,
        location: tuple | None = None,
        resources: list[int] | None = None,
    ):
        visual_field = super().observe(env, location).flatten()
        if resources is not None:
            resources = np.array(resources)
        else:
            resources = np.array([0, 0])
        return np.concatenate((visual_field, resources))
    
class Beam(Entity):
    """Generic beam class for agent beams."""

    def __init__(self):
        super().__init__()
        self.turn_counter = 0
        self.has_transitions = True

    def transition(self, env: GridworldEnv):
        # Beams persist for one full turn, then disappear.
        if self.turn_counter >= 1:
            env.add(self.location, EmptyEntity())
        else:
            self.turn_counter += 1

class SellWoodBeam(Beam):
    def __init__(self):
        super().__init__()
        self.sprite = f"./assets/beam.png"


class SellStoneBeam(Beam):
    def __init__(self):
        super().__init__()
        self.sprite = f"./assets/zap.png"



class Seller(Agent):
    """A resource gatherer in the AI Economist environment."""

    def __init__(
        self,
        cfg: Cfg,
        appearance: list,
        is_woodcutter: bool,
        is_majority: bool,
        observation_spec: EconEnvObsSpec,
        action_spec: ActionSpec,
        model: SorrelModel,
    ):
        # the actions are: move north, move south, move west, move east, extract resource, sell wood, sell stone
        super().__init__(observation_spec, action_spec=action_spec, model=model)

        self.appearance = appearance  # the "id" of the agent
        self.is_woodcutter = (
            is_woodcutter  # is the agent part of the wood cutter group?
        )
        self.is_majority = (
            is_majority  # is the agent part of the marjority of its group?
        )

        if (self.is_woodcutter and self.is_majority) or (
            not self.is_woodcutter and not self.is_majority
        ):
            self.wood_success_rate = cfg.agent.seller.skilled_success_rate
            self.stone_success_rate = cfg.agent.seller.unskilled_success_rate
        else:
            self.wood_success_rate = cfg.agent.seller.unskilled_success_rate
            self.stone_success_rate = cfg.agent.seller.skilled_success_rate

        self.sell_reward = cfg.agent.seller.sell_reward

        self.wood_owned = 0
        self.stone_owned = 0

        if self.is_woodcutter:
            self.sprite = "./assets/hero.png"
        else:
            self.sprite = "./assets/hero-g.png"

    def reset(self) -> None:
        """Resets the agent by fill in blank images for the memory buffer."""
        state = np.zeros_like(np.prod(self.model.input_size))
        action = 0
        reward = 0.0
        done = False
        for _ in range(self.model.num_frames):
            self.add_memory(state, action, reward, done)

    def pov(self, env: GridworldEnv) -> np.ndarray:
        """Returns the state observed by the agent, from the flattened visual field."""
        image = self.observation_spec.observe(
            env, self.location, [self.wood_owned, self.stone_owned]
        )

        # flatten the image to get the state
        return image.reshape(1, -1)

    def get_action(self, state: np.ndarray) -> int:
        """Gets the action from the model, using the stacked states."""
        prev_states = self.model.memory.current_state(
            stacked_frames=self.model.num_frames - 1
        )
        stacked_states = np.vstack((prev_states, state))

        model_input = stacked_states.reshape(1, -1)
        action = self.model.take_action(model_input)
        return action

    def act(self, env: GridworldEnv, action: int) -> float:
        """Act on the environment, returning the reward."""

        # if the agent chooses to move
        if 0 <= action <= 3:
            if action == 0:  # move north
                if self.is_woodcutter:
                    self.sprite = "./assets/hero-back.png"
                else:
                    self.sprite = "./assets/hero-back-g.png"
                new_location = (
                    self.location[0] - 1,
                    self.location[1],
                    self.location[2],
                )
            if action == 1:  # move south
                if self.is_woodcutter:
                    self.sprite = "./assets/hero.png"
                else:
                    self.sprite = "./assets/hero-g.png"
                new_location = (
                    self.location[0] + 1,
                    self.location[1],
                    self.location[2],
                )
            if action == 2:  # move west
                if self.is_woodcutter:
                    self.sprite = "./assets/hero-left.png"
                else:
                    self.sprite = "./assets/hero-left-g.png"
                new_location = (
                    self.location[0],
                    self.location[1] - 1,
                    self.location[2],
                )
            if action == 3:  # move east
                if self.is_woodcutter:
                    self.sprite = "./assets/hero-right.png"
                else:
                    self.sprite = "./assets/hero-right-g.png"
                new_location = (
                    self.location[0],
                    self.location[1] + 1,
                    self.location[2],
                )

            # try moving to new_location
            env.move(self, new_location)

        # if the agent chooses to extract
        if action == 4:
            # get the node that is directly below the agent
            node_below = env.observe(
                (self.location[0], self.location[1], self.location[2] - 1)
            )
            if node_below.kind == "WoodNode" and node_below.num_resources > 0:
                if np.random.random() < self.wood_success_rate:
                    self.wood_owned += 1
                    node_below.num_resources -= 1
                    return 0
            elif node_below.kind == "StoneNode" and node_below.num_resources > 0:
                if np.random.random() < self.stone_success_rate:
                    self.stone_owned += 1
                    node_below.num_resources -= 1
                    return 0
            return 0

        # if the agent chooses to sell wood (attempts to sell 1 unit for now)
        # for now, reward the agent for a successful trade so long as there is a market in range (visual range for now)
        if action == 5:
            
            # Beam
            beam_loc = (self.location[0], self.location[1], 3)
            env.add(beam_loc, SellWoodBeam())

            if self.wood_owned < 1:
                return 0  # not enough resources on hand

            r = self.observation_spec.vision_radius
            for H in range(
                max(self.location[0] - r, 0), min(self.location[0] + r, env.height)
            ):
                for W in range(
                    max(self.location[1] - r, 0), min(self.location[1] + r, env.width)
                ):
                    if env.observe((H, W, self.location[2])).kind == "Buyer":
                        self.wood_owned -= 1
                        # TODO: reflect this sale on the other end somehow??
                        env.seller_score += self.sell_reward
                        return self.sell_reward
            return 0  # sell was unsuccessful

        # if the agent chooses to sell stone (attempts to sell 1 unit for now)
        if action == 6:

            beam_loc = (self.location[0], self.location[1], 3)
            env.add(beam_loc, SellStoneBeam())

            if self.stone_owned < 1:
                return 0  # not enough resources on hand

            r = self.observation_spec.vision_radius
            for H in range(
<<<<<<< HEAD
                max(self.location[0] - r, 0), min(self.location[0] + r, env.height)
            ):
                for W in range(
                    max(self.location[1] - r, 0), min(self.location[1] + r, env.width) 
=======
                max(self.location[0] - r, 0), min(self.location[0] + r, env.height),
            ):
                for W in range(
                    max(self.location[1] - r, 0), min(self.location[1] + r, env.width), 
>>>>>>> a7feb860
                ):
                    if env.observe((H, W, self.location[2])).kind == "Buyer":
                        self.stone_owned -= 1
                        # TODO: reflect this sale on the other end somehow??
                        env.seller_score += self.sell_reward
                        return self.sell_reward
            return 0  # sell was unsuccessful

        # action invalid (we should never reach this code)
        return 0

    def is_done(self, env: GridworldEnv) -> bool:
        """Returns whether this Agent is done."""
        return env.turn >= env.max_turns


class Buyer(Agent):
    """A market (resource buyer) in the AI Economist environment."""

    def __init__(self, cfg, appearance, observation_spec: ObservationSpec, model):
        # the actions are (for now): buy wood, buy stone
<<<<<<< HEAD
        action_space = [0, 1]
        super().__init__(observation_spec, model, action_space)
=======
        action_spec = ActionSpec([0, 1])
        super().__init__(observation_spec, action_spec, model)

>>>>>>> a7feb860
        self.appearance = appearance  # the "id" of the agent

        self.buy_reward = cfg.agent.buyer.buy_reward

        self.wood_owned = 0
        self.stone_owned = 0

        self.sprite = "./assets/bank.png"

    def reset(self) -> None:
        """Resets the agent by fill in blank images for the memory buffer."""
        pass

    def pov(self, env: GridworldEnv) -> np.ndarray:
        """Returns the state observed by the agent, from the flattened visual field."""
        pass

    def get_action(self, state: np.ndarray) -> int:
        """Gets the action from the model, using the stacked states."""
        pass

    def act(self, env: GridworldEnv, action: int) -> float:
        pass

    def is_done(self, env: GridworldEnv) -> bool:
        """Returns whether this Agent is done."""
        pass

    def add_memory(
        self, state: np.ndarray, action: int, reward: float, done: bool
    ) -> None:
        pass

    def transition(self, env: GridworldEnv) -> None:
        pass<|MERGE_RESOLUTION|>--- conflicted
+++ resolved
@@ -231,17 +231,10 @@
 
             r = self.observation_spec.vision_radius
             for H in range(
-<<<<<<< HEAD
-                max(self.location[0] - r, 0), min(self.location[0] + r, env.height)
-            ):
-                for W in range(
-                    max(self.location[1] - r, 0), min(self.location[1] + r, env.width) 
-=======
                 max(self.location[0] - r, 0), min(self.location[0] + r, env.height),
             ):
                 for W in range(
                     max(self.location[1] - r, 0), min(self.location[1] + r, env.width), 
->>>>>>> a7feb860
                 ):
                     if env.observe((H, W, self.location[2])).kind == "Buyer":
                         self.stone_owned -= 1
@@ -263,14 +256,9 @@
 
     def __init__(self, cfg, appearance, observation_spec: ObservationSpec, model):
         # the actions are (for now): buy wood, buy stone
-<<<<<<< HEAD
-        action_space = [0, 1]
-        super().__init__(observation_spec, model, action_space)
-=======
         action_spec = ActionSpec([0, 1])
         super().__init__(observation_spec, action_spec, model)
 
->>>>>>> a7feb860
         self.appearance = appearance  # the "id" of the agent
 
         self.buy_reward = cfg.agent.buyer.buy_reward
