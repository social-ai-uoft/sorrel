--- conflicted
+++ resolved
@@ -7,21 +7,12 @@
 
 import torch
 
-<<<<<<< HEAD
-from agentarium.config import Cfg, load_config
-from agentarium.entities import Entity
-# agentarium imports
-from agentarium.models.pytorch import PyTorchIQN
-from agentarium.observation.observation_spec import ObservationSpec
-from agentarium.utils.visualization import (animate, image_from_array,
-=======
 # sorrel imports
 from sorrel.action.action_spec import ActionSpec
 from sorrel.config import Cfg, load_config
 from sorrel.entities import Entity
 from sorrel.models.pytorch import PyTorchIQN
 from sorrel.utils.visualization import (animate, image_from_array,
->>>>>>> 04488391
                                             visual_field_sprite)
 from examples.cleanup.agents import CleanupAgent, CleanupObservation
 from examples.cleanup.env import Cleanup
@@ -57,18 +48,8 @@
         action_spec = ActionSpec(["up", "down", "left", "right", "clean", "zap"])
 
         model = PyTorchIQN(
-<<<<<<< HEAD
-            input_size=(
-                1,
-                len(ENTITY_LIST)
-                * (2 * agent_vision_radius + 1)
-                * (2 * agent_vision_radius + 1)
-                + (4 * observation_spec.embedding_size),
-            ),
-=======
             input_size=observation_spec.input_size,
             action_space=action_spec.n_actions,
->>>>>>> 04488391
             seed=torch.random.seed(),
             num_frames=cfg.agent.agent.obs.num_frames,
             **cfg.model.iqn.parameters.to_dict(),
@@ -77,15 +58,11 @@
         if "load_weights" in kwargs:
             model.load(file_path=kwargs.get("load_weights"))
 
-<<<<<<< HEAD
-        agents.append(CleanupAgent(observation_spec=observation_spec, model=model))
-=======
         agents.append(CleanupAgent(
             observation_spec=observation_spec, 
             action_spec=action_spec, 
             model=model
         ))
->>>>>>> 04488391
 
     env = Cleanup(cfg, agents)
     return env
