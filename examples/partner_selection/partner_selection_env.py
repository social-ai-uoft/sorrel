--- conflicted
+++ resolved
@@ -14,27 +14,6 @@
         """
         Sample two agents as potential partner choices and one agent as the focal agent.
         """
-<<<<<<< HEAD
-        # sample all needed agents
-        if focal_agent:
-            focal_agent_ixs = focal_agent.ixs
-            qualified_pool = [agent for agent in self.pool if agent.ixs != focal_agent_ixs]
-            sampled_agents = random.sample(qualified_pool, 2)
-            partner_choices = sampled_agents
-        else:
-            sampled_agents = random.sample(self.pool, 3)
-            sampled_agents_indices = [agent.ixs for agent in sampled_agents]
-            # pick the focal agent
-            focal_agent_ixs = random.sample([i for i in range(len(sampled_agents_indices))], 1)[0]
-            focal_agent = sampled_agents[focal_agent_ixs]
-            partner_choices = [sampled_agents[i] for i in range(len(sampled_agents)) 
-                               if i != focal_agent_ixs]
-        partner_ixs = [a.ixs for a in partner_choices]
-        self.partner_to_select = deepcopy(partner_choices)
-        self.focal_ixs = focal_agent.ixs
-        self.partner_to_select_appearance = np.concatenate([partner.appearance for partner in partner_choices])
-
-=======
         if not default:
             # sample all needed agents
             if focal_agent:
@@ -62,7 +41,6 @@
         #     self.focal_ixs = 0 
         #     self.partner_to_select = deepcopy(partner_choices)
         #     self.partner_to_select_appearance = np.concat([partner.appearance for partner in partner_choices])
->>>>>>> 887f96e3
         # update time
         self.time += 1
 
@@ -104,12 +82,7 @@
             if cfg.with_self_preferences:
                 state = np.concatenate([state, np.array(agent.preferences)])
             else:
-<<<<<<< HEAD
                 state = np.concatenate([state, np.array([0,0])])
-=======
-                state = np.concat([state, np.array([0,0])])
-
->>>>>>> 887f96e3
             # add partner preferences
             for partner in self.partner_to_select:
                 if cfg.with_partner_preferences:
@@ -123,13 +96,8 @@
 
 
         # add time
-<<<<<<< HEAD
         state = np.concatenate([state, np.array([self.time])])
       
-=======
-        state = np.concat([state, np.array([self.time])])
-
->>>>>>> 887f96e3
         return state
     
     def get_max_variability_partner_ixs(self):
