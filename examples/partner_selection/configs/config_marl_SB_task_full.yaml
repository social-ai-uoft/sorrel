
experiment:
  name: state_punishment_beta
  epochs: 1000000
  max_turns: 20
  epsilon_decay: 0.0001
  is_SB_task: True

interaction_task:
  mode: prediction
  task_max_turns: 25
  n_trials: 40
  model: 
    type: Classification
    num: 3
    parameters:
      input_size: 3
      hidden_size: 16 # 16
      output_size: 2
      lr: 0.6 # 0.01

model:
  PPO:
    type: PPO
    num: 6
    device: cpu
    parameters:
      state_size: [2, 3] # If full_mdp is True, this is [channels, height, width]. If not, this is [channels, 2 * vision + 1, 2 * vision + 1]
      extra_percept_size: 1 # added for extra percept
      action_size: 6
      layer_size: 250
      num_frames: 5
      n_step: 1
      BATCH_SIZE: 64
      BUFFER_SIZE: 1024
      LR: 0.00025
      TAU: .001
      GAMMA: 0.99
      N: 12
      sync_freq: 200
      model_update_freq: 4
      epsilon: 0.01

agent:
  agent:
    num: 6
    preference_var: 0.5
    model: PPO
    num_memories: 5 # Should match num_frames in the model above
    vision: 7
    # appearance: (0.0, 0.0, 255.0)
    appearance: 
      - [0.0, 0.0, 255.0, 255.0, 0., 0., 0., 0., 0.]
      - [0.0, 0.0, 255.0, 0.0, 255., 0., 0., 0., 0.]
      - [0.0, 0.0, 255.0, 0.0, 0., 255., 0., 0., 0.]
      - [0.0, 0.0, 255.0, 0.0, 0., 0., 255., 0., 0.]
      - [0.0, 0.0, 255.0, 0.0, 0., 0., 0., 255., 0.]
      - [0.0, 0.0, 255.0, 0.0, 0., 0., 0., 0., 255.]
    memory_size: 100 # If this is larger than max_turns above, could cause issues
    # Not used right now
    tile_size: (1, 1)
    pov_size: 9
    health: 10
    extra_percept_size: 1 # added for extra percept
    preference_len: 3
    trainable: True
    frozen: False
    action_size: 4



# Parameters for the coordination stage
env:
  height: 15
  width: 15
  layers: 1
  channels: 9
  default_object: EmptyObject
  full_mdp: False # Whether to return the full agent 
  tile_size: [16, 16] # Default sprite size for visualization (not used as model input yet) [16, 16]
  prob:
    item_spawn: 0.2 # 0.1 #0.15 # Initial item spawn rate. Later rate is lower as otherwise the entire map gets overwhelmed.
    # item_choice: [0.1, 0.3, 0.4, 0.2] # gem, coin, food, bone
    item_choice: [0.5, 0.5] # [0.3, 0.7] [0.8, 0.2]
    respawn_rate: 0.02


entity:
  Gem:
    start_num: 1
    value: 5 # 10
    appearance: (0.0, 255.0, 0.0) # Green
  Coin:
    start_num: 1
    value: 10 # 2
    appearance: (255.0, 0.0, 0.0) # Yellow
    social_harm: 40 # 5
  # Food:
  #   start_num: 0
  #   value: 1
  #   appearance: (255.0, 0.0, 0.0) # Red
  # Bone:
  #   start_num: 0
  #   value: -4
  #   appearance: (0, 0, 0) # Black



# Root folder for accessing file structure and modules
root: '/Users/socialai/Documents/partner_selection'
log: True
# exp_name: "fixed_punishment_rate_0.75_twoAs_extra_percept_v2_higher_harm_gem_has_value_save_model" #'sanity_check_state_reward'
# exp_name: "test_voting_sixAs_size15_init_spawn_0.2_no_respawn_extended"
# exp_name: "test_v6_3agents_same_init_pref_0.3_var_learn"
# exp_name: 'debug_fixed_faster_v1_10'
random_selection: True
hardcoded: False
preference_reset: True 
social_comparison: False
with_self_preferences: True
with_partner_preferences: False
with_partner_to_select_appearance: True
study: 1.5
<<<<<<< HEAD
exp_name: 'SB_task/full_marl_test_v5_6agents_without_partner_preference_random_vary' # with variability in the state info [learned selection, hardcoded, random]
# exp_name: 'debug_study2_v3'
# exp_name: 'SB_task/test_random'
=======
exp_name: 'SB_task/full_marl_test_v2_6agents_learned' # with variability in the state info [learned selection, hardcoded, random]
# exp_name: 'debug_study2_v3'
>>>>>>> 887f96e3
<|MERGE_RESOLUTION|>--- conflicted
+++ resolved
@@ -1,131 +1,126 @@
-
-experiment:
-  name: state_punishment_beta
-  epochs: 1000000
-  max_turns: 20
-  epsilon_decay: 0.0001
-  is_SB_task: True
-
-interaction_task:
-  mode: prediction
-  task_max_turns: 25
-  n_trials: 40
-  model: 
-    type: Classification
-    num: 3
-    parameters:
-      input_size: 3
-      hidden_size: 16 # 16
-      output_size: 2
-      lr: 0.6 # 0.01
-
-model:
-  PPO:
-    type: PPO
-    num: 6
-    device: cpu
-    parameters:
-      state_size: [2, 3] # If full_mdp is True, this is [channels, height, width]. If not, this is [channels, 2 * vision + 1, 2 * vision + 1]
-      extra_percept_size: 1 # added for extra percept
-      action_size: 6
-      layer_size: 250
-      num_frames: 5
-      n_step: 1
-      BATCH_SIZE: 64
-      BUFFER_SIZE: 1024
-      LR: 0.00025
-      TAU: .001
-      GAMMA: 0.99
-      N: 12
-      sync_freq: 200
-      model_update_freq: 4
-      epsilon: 0.01
-
-agent:
-  agent:
-    num: 6
-    preference_var: 0.5
-    model: PPO
-    num_memories: 5 # Should match num_frames in the model above
-    vision: 7
-    # appearance: (0.0, 0.0, 255.0)
-    appearance: 
-      - [0.0, 0.0, 255.0, 255.0, 0., 0., 0., 0., 0.]
-      - [0.0, 0.0, 255.0, 0.0, 255., 0., 0., 0., 0.]
-      - [0.0, 0.0, 255.0, 0.0, 0., 255., 0., 0., 0.]
-      - [0.0, 0.0, 255.0, 0.0, 0., 0., 255., 0., 0.]
-      - [0.0, 0.0, 255.0, 0.0, 0., 0., 0., 255., 0.]
-      - [0.0, 0.0, 255.0, 0.0, 0., 0., 0., 0., 255.]
-    memory_size: 100 # If this is larger than max_turns above, could cause issues
-    # Not used right now
-    tile_size: (1, 1)
-    pov_size: 9
-    health: 10
-    extra_percept_size: 1 # added for extra percept
-    preference_len: 3
-    trainable: True
-    frozen: False
-    action_size: 4
-
-
-
-# Parameters for the coordination stage
-env:
-  height: 15
-  width: 15
-  layers: 1
-  channels: 9
-  default_object: EmptyObject
-  full_mdp: False # Whether to return the full agent 
-  tile_size: [16, 16] # Default sprite size for visualization (not used as model input yet) [16, 16]
-  prob:
-    item_spawn: 0.2 # 0.1 #0.15 # Initial item spawn rate. Later rate is lower as otherwise the entire map gets overwhelmed.
-    # item_choice: [0.1, 0.3, 0.4, 0.2] # gem, coin, food, bone
-    item_choice: [0.5, 0.5] # [0.3, 0.7] [0.8, 0.2]
-    respawn_rate: 0.02
-
-
-entity:
-  Gem:
-    start_num: 1
-    value: 5 # 10
-    appearance: (0.0, 255.0, 0.0) # Green
-  Coin:
-    start_num: 1
-    value: 10 # 2
-    appearance: (255.0, 0.0, 0.0) # Yellow
-    social_harm: 40 # 5
-  # Food:
-  #   start_num: 0
-  #   value: 1
-  #   appearance: (255.0, 0.0, 0.0) # Red
-  # Bone:
-  #   start_num: 0
-  #   value: -4
-  #   appearance: (0, 0, 0) # Black
-
-
-
-# Root folder for accessing file structure and modules
-root: '/Users/socialai/Documents/partner_selection'
-log: True
-# exp_name: "fixed_punishment_rate_0.75_twoAs_extra_percept_v2_higher_harm_gem_has_value_save_model" #'sanity_check_state_reward'
-# exp_name: "test_voting_sixAs_size15_init_spawn_0.2_no_respawn_extended"
-# exp_name: "test_v6_3agents_same_init_pref_0.3_var_learn"
-# exp_name: 'debug_fixed_faster_v1_10'
-random_selection: True
-hardcoded: False
-preference_reset: True 
-social_comparison: False
-with_self_preferences: True
-with_partner_preferences: False
-with_partner_to_select_appearance: True
-study: 1.5
-<<<<<<< HEAD
-exp_name: 'SB_task/full_marl_test_v5_6agents_without_partner_preference_random_vary' # with variability in the state info [learned selection, hardcoded, random]
-# exp_name: 'debug_study2_v3'
-# exp_name: 'SB_task/test_random'
-=======
-exp_name: 'SB_task/full_marl_test_v2_6agents_learned' # with variability in the state info [learned selection, hardcoded, random]
-# exp_name: 'debug_study2_v3'
->>>>>>> 887f96e3
+
+experiment:
+  name: state_punishment_beta
+  epochs: 1000000
+  max_turns: 20
+  epsilon_decay: 0.0001
+  is_SB_task: True
+
+interaction_task:
+  mode: prediction
+  task_max_turns: 25
+  n_trials: 40
+  model: 
+    type: Classification
+    num: 3
+    parameters:
+      input_size: 3
+      hidden_size: 16 # 16
+      output_size: 2
+      lr: 0.6 # 0.01
+
+model:
+  PPO:
+    type: PPO
+    num: 6
+    device: cpu
+    parameters:
+      state_size: [2, 3] # If full_mdp is True, this is [channels, height, width]. If not, this is [channels, 2 * vision + 1, 2 * vision + 1]
+      extra_percept_size: 1 # added for extra percept
+      action_size: 6
+      layer_size: 250
+      num_frames: 5
+      n_step: 1
+      BATCH_SIZE: 64
+      BUFFER_SIZE: 1024
+      LR: 0.00025
+      TAU: .001
+      GAMMA: 0.99
+      N: 12
+      sync_freq: 200
+      model_update_freq: 4
+      epsilon: 0.01
+
+agent:
+  agent:
+    num: 6
+    preference_var: 0.5
+    model: PPO
+    num_memories: 5 # Should match num_frames in the model above
+    vision: 7
+    # appearance: (0.0, 0.0, 255.0)
+    appearance: 
+      - [0.0, 0.0, 255.0, 255.0, 0., 0., 0., 0., 0.]
+      - [0.0, 0.0, 255.0, 0.0, 255., 0., 0., 0., 0.]
+      - [0.0, 0.0, 255.0, 0.0, 0., 255., 0., 0., 0.]
+      - [0.0, 0.0, 255.0, 0.0, 0., 0., 255., 0., 0.]
+      - [0.0, 0.0, 255.0, 0.0, 0., 0., 0., 255., 0.]
+      - [0.0, 0.0, 255.0, 0.0, 0., 0., 0., 0., 255.]
+    memory_size: 100 # If this is larger than max_turns above, could cause issues
+    # Not used right now
+    tile_size: (1, 1)
+    pov_size: 9
+    health: 10
+    extra_percept_size: 1 # added for extra percept
+    preference_len: 3
+    trainable: True
+    frozen: False
+    action_size: 4
+
+
+
+# Parameters for the coordination stage
+env:
+  height: 15
+  width: 15
+  layers: 1
+  channels: 9
+  default_object: EmptyObject
+  full_mdp: False # Whether to return the full agent 
+  tile_size: [16, 16] # Default sprite size for visualization (not used as model input yet) [16, 16]
+  prob:
+    item_spawn: 0.2 # 0.1 #0.15 # Initial item spawn rate. Later rate is lower as otherwise the entire map gets overwhelmed.
+    # item_choice: [0.1, 0.3, 0.4, 0.2] # gem, coin, food, bone
+    item_choice: [0.5, 0.5] # [0.3, 0.7] [0.8, 0.2]
+    respawn_rate: 0.02
+
+
+entity:
+  Gem:
+    start_num: 1
+    value: 5 # 10
+    appearance: (0.0, 255.0, 0.0) # Green
+  Coin:
+    start_num: 1
+    value: 10 # 2
+    appearance: (255.0, 0.0, 0.0) # Yellow
+    social_harm: 40 # 5
+  # Food:
+  #   start_num: 0
+  #   value: 1
+  #   appearance: (255.0, 0.0, 0.0) # Red
+  # Bone:
+  #   start_num: 0
+  #   value: -4
+  #   appearance: (0, 0, 0) # Black
+
+
+
+# Root folder for accessing file structure and modules
+root: '/Users/socialai/Documents/partner_selection'
+log: True
+# exp_name: "fixed_punishment_rate_0.75_twoAs_extra_percept_v2_higher_harm_gem_has_value_save_model" #'sanity_check_state_reward'
+# exp_name: "test_voting_sixAs_size15_init_spawn_0.2_no_respawn_extended"
+# exp_name: "test_v6_3agents_same_init_pref_0.3_var_learn"
+# exp_name: 'debug_fixed_faster_v1_10'
+random_selection: True
+hardcoded: False
+preference_reset: True 
+social_comparison: False
+with_self_preferences: True
+with_partner_preferences: False
+with_partner_to_select_appearance: True
+study: 1.5
+exp_name: 'SB_task/full_marl_test_v5_6agents_without_partner_preference_random_vary' # with variability in the state info [learned selection, hardcoded, random]
+# exp_name: 'debug_study2_v3'
+# exp_name: 'SB_task/test_random'