"""Configuration file for the Sphinx documentation builder."""

# For the full list of built-in configuration values, see the documentation:
# https://www.sphinx-doc.org/en/master/usage/configuration.html
import os
import sys

sys.path.insert(0, os.path.abspath(os.path.join("..", "..")))

# -- Project information -----------------------------------------------------
# https://www.sphinx-doc.org/en/master/usage/configuration.html#project-information

<<<<<<< HEAD
project = "agentarium"
copyright = "2024, Yibing Ju, Rebekah Gelpi"
author = "Yibing Ju, Rebekah Gelpi, Shon Verch, Ethan Jackson"
=======
project = "sorrel"
copyright = "2024, Yibing Ju, Rebekah Gelpi"
author = "Yibing Ju, Rebekah Gelpi, Ethan Jackson, Shon Verch, Yikai Tang, Claas Voelcker, Wil Cunningham"
>>>>>>> 04488391
release = "0.1.0"

# -- General configuration ---------------------------------------------------
# https://www.sphinx-doc.org/en/master/usage/configuration.html#general-configuration

extensions = [
    "myst_nb",
    "autodoc2",
    # "sphinx.ext.autodoc",
    "sphinx.ext.imgmath",
    "sphinx.ext.napoleon",
]

# extensions for math support and other qol in markdown files
# see https://myst-parser.readthedocs.io/en/latest/syntax/optional.html
myst_enable_extensions = [
    "amsmath",
    "attrs_inline",
    "colon_fence",
    "deflist",
    "dollarmath",
    "fieldlist",
    "html_admonition",
    "html_image",
    "replacements",
    "smartquotes",
    "strikethrough",
    "substitution",
    "tasklist",
]

autodoc2_packages = [
    {
        "path": "../../sorrel",
        "auto_mode": False,
    },
]
autodoc2_module_summary = False


templates_path = ["_templates"]
exclude_patterns = []


# -- Options for HTML output -------------------------------------------------
# https://www.sphinx-doc.org/en/master/usage/configuration.html#options-for-html-output

html_theme = "sphinx_rtd_theme"
html_static_path = ["_static"]<|MERGE_RESOLUTION|>--- conflicted
+++ resolved
@@ -10,15 +10,9 @@
 # -- Project information -----------------------------------------------------
 # https://www.sphinx-doc.org/en/master/usage/configuration.html#project-information
 
-<<<<<<< HEAD
-project = "agentarium"
-copyright = "2024, Yibing Ju, Rebekah Gelpi"
-author = "Yibing Ju, Rebekah Gelpi, Shon Verch, Ethan Jackson"
-=======
 project = "sorrel"
 copyright = "2024, Yibing Ju, Rebekah Gelpi"
 author = "Yibing Ju, Rebekah Gelpi, Ethan Jackson, Shon Verch, Yikai Tang, Claas Voelcker, Wil Cunningham"
->>>>>>> 04488391
 release = "0.1.0"
 
 # -- General configuration ---------------------------------------------------
